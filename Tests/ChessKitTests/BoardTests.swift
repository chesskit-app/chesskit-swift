--- conflicted
+++ resolved
@@ -191,7 +191,6 @@
     #expect(legalMoves.isEmpty)
   }
 
-<<<<<<< HEAD
   @Test func legalPawnMoves() {
     let board = Board(position: .standard)
     let legalC2PawnMoves = board.legalMoves(forPieceAt: .c2)
@@ -209,34 +208,15 @@
     #expect(board.canMove(pieceAt: .f7, to: .f6))
     #expect(board.canMove(pieceAt: .f7, to: .f5))
     #expect(!board.canMove(pieceAt: .f7, to: .f4))
-=======
-  func testLegalPawnMoves() {
-    let b1 = Board(position: .standard)
-    let legalC2PawnMoves = b1.legalMoves(forPieceAt: .c2)
-    XCTAssertEqual(legalC2PawnMoves.count, 2)
-    XCTAssertTrue(legalC2PawnMoves.contains(.c3))
-    XCTAssertTrue(legalC2PawnMoves.contains(.c4))
-    XCTAssertTrue(b1.canMove(pieceAt: .c2, to: .c3))
-    XCTAssertTrue(b1.canMove(pieceAt: .c2, to: .c4))
-    XCTAssertFalse(b1.canMove(pieceAt: .c2, to: .c5))
-
-    let legalF7PawnMoves = b1.legalMoves(forPieceAt: .f7)
-    XCTAssertEqual(legalF7PawnMoves.count, 2)
-    XCTAssertTrue(legalF7PawnMoves.contains(.f6))
-    XCTAssertTrue(legalF7PawnMoves.contains(.f5))
-    XCTAssertTrue(b1.canMove(pieceAt: .f7, to: .f6))
-    XCTAssertTrue(b1.canMove(pieceAt: .f7, to: .f5))
-    XCTAssertFalse(b1.canMove(pieceAt: .f7, to: .f4))
 
     // test pawns on starting rank can't hop over pieces
     let position = Position(fen: "rnbqkbnr/p1p1p1pp/1pPp4/8/8/4PpP1/PP1P1P1P/RNBQKBNR w KQkq - 0 1")!
     let b2 = Board(position: position)
     let legalF2PawnMoves = b2.legalMoves(forPieceAt: .f2)
-    XCTAssertTrue(legalF2PawnMoves.isEmpty)
+    #expect(legalF2PawnMoves.isEmpty)
 
     let legalC7PawnMoves = b2.legalMoves(forPieceAt: .c7)
-    XCTAssertTrue(legalC7PawnMoves.isEmpty)
->>>>>>> 29f7e1e1
+    #expect(legalC7PawnMoves.isEmpty)
   }
 
   @Test func legalKnightMoves() {
