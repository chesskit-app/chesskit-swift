--- conflicted
+++ resolved
@@ -4,11 +4,7 @@
 //
 
 /// Structure that captures legal castling moves.
-<<<<<<< HEAD
 struct LegalCastlings: Equatable, Hashable {
-=======
-struct LegalCastlings: Equatable, Sendable {
->>>>>>> cf39da1a
 
     private var legal: [Castling]
 
