# ♟️ ChessKit

[![checks](https://github.com/chesskit-app/chesskit-swift/actions/workflows/checks.yaml/badge.svg)](https://github.com/chesskit-app/chesskit-swift/actions/workflows/checks.yaml) [![codecov](https://codecov.io/gh/chesskit-app/chesskit-swift/branch/master/graph/badge.svg?token=676EP0N8XF)](https://codecov.io/gh/chesskit-app/chesskit-swift)

A Swift package for efficiently implementing chess logic.

For a related Swift package that contains chess engines such as [Stockfish](https://stockfishchess.org), see [chesskit-engine](https://github.com/chesskit-app/chesskit-engine).

## Usage

<<<<<<< HEAD
1. Add `chesskit-swift` as a dependency
	* In an [app built in Xcode](https://developer.apple.com/documentation/xcode/adding-package-dependencies-to-your-app),
	* or [as a dependency to another Swift Package](https://www.swift.org/documentation/package-manager/#importing-dependencies).
=======
* Add a package dependency to your Xcode project or Swift Package:
``` swift
.package(url: "https://github.com/chesskit-app/chesskit-swift", from: "0.6.0")
```
>>>>>>> 5a3c5f29

2. Next, import `ChessKit` to use it in Swift code:
``` swift
import ChessKit

// ...

```

## Features

* Representation of chess elements
    * `Piece`
    * `Square`
    * `Move`
    * `Position`
    * `Board`
    * `Clock`
    * `Game`
    * Special moves (castling, en passant)
* Move validation
    * Implemented using highly performant `UInt64` [bitboards](https://www.chessprogramming.org/Bitboards).
* Pawn promotion handling
* Game states (check, stalemate, checkmate, etc.)
* Chess notation string parsing
    * PGN
    * FEN
    * SAN

## Examples

* Create a board with the standard starting position:
``` swift
let board = Board()
```

* Create a board with a custom starting position using [FEN](https://en.wikipedia.org/wiki/Forsyth–Edwards_Notation):
``` swift
if let position = Position(fen: "rnbqkbnr/pp1ppppp/8/2p5/4P3/5N2/PPPP1PPP/RNBQKB1R b KQkq - 1 2") {
    let board = Board(position: position)
    print(board)
}

// 8 ♜ ♞ ♝ ♛ ♚ ♝ ♞ ♜
// 7 ♟ ♟ · ♟ ♟ ♟ ♟ ♟
// 6 · · · · · · · ·
// 5 · · ♟ · · · · ·
// 4 · · · · ♙ · · ·
// 3 · · · · · ♘ · ·
// 2 ♙ ♙ ♙ ♙ · ♙ ♙ ♙
// 1 ♖ ♘ ♗ ♕ ♔ ♗ · ♖
//   a b c d e f g h
//
// (see `ChessKitConfiguration` for printing options)
```

* Move pieces on the board
``` swift
let board = Board()
board.move(pieceAt: .e2, to: .e4)           // move pawn at e2 to e4
```

* Check move legality
``` swift
let board = Board()
print(board.canMove(pieceAt: .a1, to: .a8)) // false
```

* Check legal moves
``` swift
let board = Board()
print(board.legalMoves(forPieceAt: .e2))    // [.e3, .e4]
```

* Parse [FEN](https://en.wikipedia.org/wiki/Forsyth–Edwards_Notation) into a `Position` object
``` swift
// parse FEN using Position initializer
let fen = "rnbqkbnr/pp1ppppp/8/2p5/4P3/5N2/PPPP1PPP/RNBQKB1R b KQkq - 1 2"
let position = Position(fen: fen)

// convert Position to FEN string
let fenString = position.fen
```

* Similarly, parse [PGN](https://en.wikipedia.org/wiki/Portable_Game_Notation) (into `Game`) or [SAN](https://en.wikipedia.org/wiki/Algebraic_notation_(chess)) (into `Move`).
``` swift
// parse PGN using Game initializer
let game = Game(pgn: "1. e4 e5 2. Nf3")

// convert Game to PGN string
let pgnString = game.pgn

// parse the move text "e4" from the starting position
let move = Move(san: "e4", in: .standard)

// convert Move to SAN string
let sanString = move.san
```

## License

`ChessKit` is distributed under the [MIT License](https://github.com/chesskit-app/chesskit-swift/blob/master/LICENSE).<|MERGE_RESOLUTION|>--- conflicted
+++ resolved
@@ -8,16 +8,12 @@
 
 ## Usage
 
-<<<<<<< HEAD
 1. Add `chesskit-swift` as a dependency
 	* In an [app built in Xcode](https://developer.apple.com/documentation/xcode/adding-package-dependencies-to-your-app),
 	* or [as a dependency to another Swift Package](https://www.swift.org/documentation/package-manager/#importing-dependencies).
-=======
-* Add a package dependency to your Xcode project or Swift Package:
 ``` swift
 .package(url: "https://github.com/chesskit-app/chesskit-swift", from: "0.6.0")
 ```
->>>>>>> 5a3c5f29
 
 2. Next, import `ChessKit` to use it in Swift code:
 ``` swift
